--- conflicted
+++ resolved
@@ -370,11 +370,7 @@
 
   # Name of the trace entry that holds the validation metric (higher value is
   # better)
-<<<<<<< HEAD
-  metric: mean_reciprocal_rank_filtered # accuracy for triple_classification
-=======
   metric: mean_reciprocal_rank_filtered_with_test
->>>>>>> 06ec7e8e
 
   # If the above metric is not present in trace (e.g., because a custom metric
   # should be used), a Python expression to compute the metric. Can refer to
@@ -404,32 +400,6 @@
 
 ## EVALUATION ##################################################################
 
-<<<<<<< HEAD
-# Options of evaluation jobs (job.type=="eval"). Also used during validation
-# when training. Right now, evaluation jobs compute a fixed set of metrics: the
-# MRR and the specified HITS@k's.
-eval:
-  data: valid
-  type: entity_ranking # Choose between entity_ranking or triple_classification
-  hits_at_k_s: [1, 3, 10, 50, 100, 200, 300, 400, 500, 1000]     # ks for HITS@k
-  batch_size: 100
-  num_workers: 0
-  pin_memory: False
-  trace_level: example            # example or batch or epoch
-  triple_classification_random_seed: False # If True, sets seed to make results comparable
-
-
-  # Metrics are always computed over the entire evaluation data. Optionally,
-  # certain more specific metric can be computed in addition.
-  metrics_per:
-    relation_type: False          # 1-to-1, 1-to-N, N-to-1, N-to-N
-    head_and_tail: False          # head, tail
-    argument_frequency: False     # 25%, 50%, 75%, top quantiles per argument
-    relation: False
-
-
-=======
->>>>>>> 06ec7e8e
 
 ## HYPERPARAMETER SEARCH #######################################################
 
